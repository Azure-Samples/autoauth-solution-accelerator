--- conflicted
+++ resolved
@@ -45,11 +45,8 @@
   properties: {
     publicNetworkAccess: 'Enabled'
     disableLocalAuth: false
-<<<<<<< HEAD
-=======
     apiProperties: {
     }
->>>>>>> ddca695a
     customSubDomainName: aiServiceNameCleaned
   }
   identity: {
