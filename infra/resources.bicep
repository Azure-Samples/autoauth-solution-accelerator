--- conflicted
+++ resolved
@@ -21,13 +21,11 @@
 @description('Flag to indicate if EasyAuth should be enabled for the Container Apps')
 param enableEasyAuth bool
 
-<<<<<<< HEAD
+@description('Flag to indicate if the Container App should be deployed with ingress disabled')
+param disableIngress bool
+
 @description('Flag to indicate if API Management should be enabled for the AI Services')
 param enableAPIManagement bool
-=======
-@description('Flag to indicate if the Container App should be deployed with ingress disabled')
-param disableIngress bool
->>>>>>> 855a5518
 
 // Execute this main file to deploy Prior Authorization related resources in a basic configuration
 @minLength(2)
@@ -110,6 +108,81 @@
     chatCompletionModels: chatCompletionModels
   }
 }
+
+
+// If enableAPIManagement is true, deploy the API Management module
+// ===========================================================
+// 1. Configure the backend configuration for the various openai models
+var o1SupportedRegions = [
+  'westus2'
+  'swedencentral'
+]
+
+var openAIBackendPools = [
+  {
+    name: 'openai1'
+    locaiton: location
+    priority: 1
+    backendWeight: 80
+    chatCompletion: {
+      name: chatModel.name
+      version: chatModel.version
+      capacity: chatModel.capacity
+    }
+    embeddings: {
+      name: embeddingModel.name
+      version: embeddingModel.version
+      capacity: embeddingModel.capacity
+    }
+    reasoning: contains(o1SupportedRegions, location) ? {
+      name: reasoningModel.name
+      version: reasoningModel.version
+      capacity: reasoningModel.capacity
+    } : {}
+  }
+  {
+    name: 'openai2'
+    locaiton: location
+    priority: 2
+    backendWeight: 10
+    chatCompletion: {
+      name: chatModel.name
+      version: chatModel.version
+      capacity: chatModel.capacity
+    }
+    embeddings: {
+      name: embeddingModel.name
+      version: embeddingModel.version
+      capacity: embeddingModel.capacity
+    }
+    reasoning: contains(o1SupportedRegions, location) ? {
+      name: reasoningModel.name
+      version: reasoningModel.version
+      capacity: reasoningModel.capacity
+    } : {}
+  }
+  {
+    name: 'openai3'
+    locaiton: location
+    priority: 3
+    backendWeight: 10
+    chatCompletion: {
+      name: chatModel.name
+      version: chatModel.version
+      capacity: chatModel.capacity
+    }
+    reasoning: contains(o1SupportedRegions, location) ? {
+      name: reasoningModel.name
+      version: reasoningModel.version
+      capacity: reasoningModel.capacity
+    } : {}
+    embeddings: {
+      name: embeddingModel.name
+      version: embeddingModel.version
+      capacity: embeddingModel.capacity
+    }
+  }
+]
 
 module aiGateway 'ai-gateway.bicep' = if (enableAPIManagement) {
   name: 'ai-gateway-${name}-${uniqueSuffix}-deployment'
