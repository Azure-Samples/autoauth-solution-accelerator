--- conflicted
+++ resolved
@@ -25,25 +25,6 @@
       "value": "${GIT_HASH:-}"
     },
     "openAiApiVersion": {
-<<<<<<< HEAD
-      "value": "${OPENAI_API_VERSION:-2024-08-01-preview}"
-    },
-    "chatCompletionModels": {
-      "value": [
-        {
-          "name": "o1",
-          "version": "2024-12-17",
-          "skuName": "GlobalStandard",
-          "capacity": 100
-        },
-        {
-          "name": "gpt-4o",
-          "version": "2024-08-06",
-          "skuName": "GlobalStandard",
-          "capacity": 100
-        }
-      ]
-=======
       "value": "2025-01-01-preview"
     },
     "chatModel": {
@@ -61,7 +42,6 @@
         "skuName": "GlobalStandard",
         "capacity": 100
       }
->>>>>>> 85e38c77
     },
     "embeddingModel": {
       "value": {
