--- conflicted
+++ resolved
@@ -6,244 +6,13 @@
 ![Issues](https://img.shields.io/github/issues/pablosalvador10/gbbai-azure-ai-capacity)
 ![License](https://img.shields.io/github/license/pablosalvador10/gbbai-azure-ai-capacity)
 
-<<<<<<< HEAD
 > [!NOTE]
 > Want to get started right away? In minutes, deploy with your OpenAI-enabled Azure subscription today!
-=======
-Prior Authorization (PA) is a process in healthcare where providers must seek approval from payors (insurance companies) before delivering specific treatments or medications. While essential for cost control and care management, the process has become inefficient, creating substantial delays, administrative overheads, and negative outcomes for all stakeholders—providers, payors, and patients.
 
-![alt text](utils/images/paworflow.png)
+[![Deploy To Azure](utils/images/deploytoazure.svg?sanitize=true)](https://portal.azure.com/#create/Microsoft.Template/uri/https%3A%2F%2Fraw.githubusercontent.com%2Fpablosalvador10%2Fgbb-ai-hls-factory-prior-auth%2Fdevops%2Finfra%2Fmain.json)
+[![Visualize](utils/images/visualizebutton.svg?sanitize=true)](http://armviz.io/#/?load=https%3A%2F%2Fraw.githubusercontent.com%2Fpablosalvador10%2Fgbb-ai-hls-factory-prior-auth%2Fdevops%2Finfra%2Fmain.json)
 
-### 🔍 Identifying Challenges and Leveraging Opportunities
-
-Let's uncover the daily pain points faced by providers and payors, and understand the new landscape for Prior Authorization (PA) with the upcoming 2026 regulations.
-
-<details>
-<summary>📊 Understanding the Burden for Payors and Providers</summary>
-
-<div style="max-height: 400px; overflow-y: auto;">
-
-### ⏳ Time and Cost Implications for Providers and Payors
-
-**Providers:**
-- **41 Requests per Week:** Physicians handle an average of 41 PA requests per week, consuming around 13 hours, equivalent to two business days [1].
-- **High Administrative Burden:** 88% of physicians report a high or extremely high administrative burden due to PA processes [1].
-
-**Payors:**
-- **Manual Processing Costs:** Up to 75% of PA tasks are manual or partially manual, costing around $3.14 per transaction [2].
-- **Automation Benefits:** AI can reduce processing costs by up to 40%, cutting manual tasks and reducing expenses to just pennies per request in high-volume cases [2][3].
-
-### 🚨 Impact on Patient Outcomes and Delays
-
-**Providers:**
-- **Treatment Delays:** 93% of physicians report that prior authorization delays access to necessary care, leading to treatment abandonment in 82% of cases [1].
-- **Mortality Risk:** Even a one-week delay in critical treatments like cancer increases mortality risk by 1.2–3.2% [3].
-
-**Payors:**
-- **Improved Approval Accuracy:** AI automation reduces errors by up to 75%, ensuring more accurate and consistent approvals [2].
-- **Faster Turnaround Times:** AI-enabled systems reduce PA decision-making from days to just hours, leading to improved member satisfaction and reduced costs [3].
-
-### ⚙️ Operational Inefficiencies and Automation Potential
-
-**Providers:**
-- **Transparency Issues:** Providers often lack real-time insight into PA requirements, resulting in treatment delays. AI integration with EHRs can provide real-time updates, improving transparency and reducing bottlenecks [2].
-
-**Payors:**
-- **High-Volume Auto-Approvals:** AI-based systems can automatically approve low-risk cases, reducing call volumes by 10–15% and improving operational efficiency [2][3].
-- **Efficiency Gains:** AI automation can save 7–10 minutes per case, compounding savings for payors [3].
-
-### 📊 Key Statistics: AI’s Impact on PA
-
-- 40% cost reduction for payors in high-volume cases using AI automation [3].
-- 15–20% savings in call handle time through AI-driven processes [2].
-- 75% of manual tasks can be automated [2].
-- 88% of physicians report high administrative burdens due to PA [1].
-- 93% of physicians report that PA delays patient care [1].
-
-### References
-
-1. American Medical Association, "Prior Authorization Research Reports" [link](https://www.ama-assn.org/practice-management/prior-authorization/prior-authorization-research-reports)
-2. Sagility Health, "Transformative AI to Revamp Prior Authorizations" [link](https://sagilityhealth.com/news/transformative-ai-to-revamp-prior-authorizations/)
-3. McKinsey, "AI Ushers in Next-Gen Prior Authorization in Healthcare" [link](https://www.mckinsey.com/industries/healthcare/our-insights/ai-ushers-in-next-gen-prior-authorization-in-healthcare)
-
-</div>
-
-</details>
-
-<details>
-<summary>🏛️ Impact of CMS (Centers for Medicare & Medicaid Services) New Regulations</summary>
-
-### 🏛️ Impact of CMS (Centers for Medicare & Medicaid Services) New Regulations
-
-**Real-Time Data Exchange:** The new regulations mandate that payors use APIs based on HL7 FHIR standards to facilitate real-time data exchange. This will allow healthcare providers to receive quicker PA decisions—within 72 hours for urgent cases and 7 days for standard requests. Immediate access to PA determinations will dramatically reduce delays, ensuring that patients get the necessary care faster. For AI-driven solutions, this real-time data will enable enhanced decision-making capabilities, streamlining the interaction between payors and providers.
-
-**Transparency in Decision-Making:** Payors will now be required to provide detailed explanations for PA decisions, including reasons for denial, through the Prior Authorization API. This will foster greater transparency, which has been a longstanding issue in the PA process. For AI solutions, this transparency can be leveraged to improve algorithms that predict authorization outcomes, thereby reducing manual reviews and cutting down on administrative burdens. The transparency also enhances trust between providers and payors, reducing disputes over PA decisions.
-
-</details>
-
----
-
-## The solution: AutoAuth 🤖
-
-![alt text](utils/images/diagram.png)
-
-The **AutoAuth framework** revolutionizes the Prior Authorization (PA) process by integrating Agentic Retrieval-Augmented Generation (RAG) and advanced Large Language Models (LLMs). This approach automates and optimizes key steps in the PA workflow, enhancing decision-making accuracy and efficiency.
-
-AutoAuth employs a three-phase methodology:
-
-1. **Data Extraction and Structuring**
-2. **Policy Matching and Hybrid Retrieval**
-3. **Advanced Reasoning for Decision Support**
-
-<details>
-<summary>📊 In Detail </summary>
-
-<div style="max-height: 400px; overflow-y: auto;">
-
-## Phase 1: Data Extraction and Structuring
-
-This phase focuses on extracting and structuring data from diverse sources using LLM-based Optical Character Recognition (OCR) and agentic pipelines.
-
-- **Data Ingestion and Preprocessing**: The system processes unstructured data (e.g., PDFs, handwritten notes, scanned images) using advanced OCR techniques integrated with RAG agents. This ensures accurate extraction of clinical entities such as ICD-10 codes, lab results, and physician notes.
-
-- **Automated Clinical Information Extraction**: Leveraging LLM-based document processing, the system identifies and extracts clinically relevant entities. Agentic pipelines handle entity resolution and disambiguation, addressing variability in terminology and formatting across different data sources.
-
-- **Data Structuring and Semantic Layering**: Extracted entities are transformed into structured JSON objects with semantic annotations. This standardization ensures consistency and interoperability with downstream components, facilitating precise policy retrieval.
-
-## Phase 2: Policy Matching and Hybrid Retrieval System
-
-In this phase, structured clinical data is matched against policy documents using a hybrid retrieval architecture that combines vector-based semantic search and lexical search methods.
-
-- **Intelligent Query Generation**: The system generates contextually optimized queries using structured clinical data. These queries are enriched by the LLM’s language understanding capabilities, focusing on key clinical entities mapped to policy requirements.
-
-- **Hybrid Vector and Lexical Search**: AutoAuth employs a hybrid retrieval architecture to maximize retrieval accuracy. A dense vector embedding search captures contextual meaning, while a BM25-based lexical search provides precise term-matching for compliance-related keywords. This dual-layered approach allows for fine-grained control in identifying policy documents that best align with the clinical information.
-
-- **Dynamic Policy Ranking and Selection**: Retrieved policies are ranked based on a composite similarity score calculated from both vector and lexical layers. This scoring algorithm prioritizes documents with higher relevance, ensuring that policy documents directly applicable to the case are selected. Advanced ranking metrics, such as cosine similarity in vector space and BM25 relevance scores, drive the final selection.
-
-## Phase 3: Advanced Reasoning for Decision Support
-
-The final phase involves decision-making through a structured reasoning framework that assesses compliance with policy criteria. This phase leverages advanced reasoning models (e.g., OpenAI’s o1-series models) to conduct in-depth policy analysis, enabling comprehensive decision support for PA determination.
-
-- **Policy Criteria Assessment through Complex Reasoning**: Each identified policy criterion is independently evaluated against the extracted clinical information. Using a series of chained inferences, the reasoning model conducts a rigorous analysis to determine if each criterion is fully met, partially met, or unmet. These assessments are grounded in the extracted data and policy requirements, with explicit reasoning chains that simulate human decision-making processes.
-
-- **Identification of Data Gaps and Missing Information**: During the reasoning process, any missing data elements or partially met criteria are flagged. For example, if specific lab results or prior treatment details are absent, the system generates a data request to fill these gaps, thereby ensuring that no authorization decision is made with incomplete information.
-
-- **Decision Recommendation Generation**: Based on the structured analysis, the system generates a decision recommendation—Approve, Deny, or Request Additional Information—using a rules-based logic layer informed by the reasoning model’s assessments. Decisions are accompanied by a detailed rationale, citing specific policy references and clinical data points that substantiate the outcome.
-
-- **Justification and Reporting for Transparent Decision-Making**: The decision and its underlying rationale are encapsulated in a structured report, detailing each policy criterion, the compliance status, and evidence from clinical and policy data. This report is designed for interpretability, ensuring that providers and payers can trace the decision logic and audit the automated process.
-
-## Technical Implementation and Data Complexity
-
-- **Data Variability and Interoperability**:
-  - **Variability in Data Formats**: The system handles various document types and qualities, such as scanned images and handwritten notes.
-  - **Terminology Disambiguation**: It addresses synonyms, abbreviations, and variations in clinical and policy language.
-  - **Interoperability**: Ensures structured data is compatible with downstream systems for seamless integration.
-
-</div>
-
-</details>
-
----
-
-## One-Click Deploy AutoAuth Framework
-
-We have encapsulated the necessary steps to deploy the assets into Azure, requiring you to bring:
-
-* Azure Subscription
-* OpenAI Access
-* Available Quota for Resources
-* Working Internet Connection
-* *Preferred:* Access enabled to deploy `o1-preview` model on Azure OpenAI
-
-> **Temporary:** Ability to build and push Docker images
-
-Try it now:
-
-### (Optional) Step 0. Enable Authorization for the Application
-
-To utilize the repository with authentication enabled on the deployment, you will need to bring your own identity provider. The template supports Microsoft Entra AD, which you will need to create an App Registration. Follow the app registration guide [here](https://learn.microsoft.com/en-us/entra/identity-platform/quickstart-register-app?tabs=certificate)
-
->[Warning!]
->Creating an application registration does not support personal accounts to access, so you will need to have an account for your Microsoft tenant in order to create the application registration.
-
-Ahead of deployment, you will need the following informaton:
-
-* App Registration Client Secret
-* App Registration Client ID
-* App Registration Tenant ID
-
-Once you have the above, you are good to proceed to the remaining steps. If you do not have authorization, feel free to deploy the application with `none` when prompted on an identity provider. You may always change this later.
-
-### Step 1. Create the Infrastructure
-
-Included in this repository are our configurations to quickly deploy the infrastructure, you can use `az cli` to create it similarly:
-
-```bash
-# May require installing azure-cli-ml extension
-# az extension add --name azure-cli-ml
-az deployment group create \
-    --debug \
-    --resource-group "<resourceGroup>" \
-    --template-file "devops/infra/main.bicep" \
-    --parameters priorAuthName="priorAuth" \
-                 tags={} \
-                 location="<region>" \
-                 cosmosAdministratorPassword="<password>" \
-                 acrContainerImage="priorauthdemo.azurecr.io/priorauth-frontend:v2" \
-                 acrUsername="<acrUsername>" \
-                 acrPassword="<acrPassword>" \
-                 aadClientId="<clientId>" \
-                 aadClientSecret="<<clientSecret>>" \
-                 aadTenantId="<tenant>>" \
-                 authProvider="aad"
-```
-
-Refer to the scripts in `devops/infra/scripts` folder for build and cleanup capabilities.
-
-Alternatively, one-click deployment is possible:
-
-> *Warning*: Templates below will not populate correctly until this repository is made publicly available.
->>>>>>> d0e90690
-
-[![Deploy To Azure](utils/images/deploytoazure.svg?sanitize=true)](https://portal.azure.com/#create/Microsoft.Template/uri/https%3A%2F%2Fraw.githubusercontent.com%2Fpablosalvador10%2Fgbb-ai-hls-factory-prior-auth%2Frefs%2Fheads%2Fmain%2Fdevops%2Finfra%2Fmain.json)
-[![Visualize](utils/images/visualizebutton.svg?sanitize=true)](http://armviz.io/#/?load=https%3A%2F%2Fraw.githubusercontent.com%2Fpablosalvador10%2Fgbb-ai-hls-factory-prior-auth%2Frefs%2Fheads%2Fmain%2Fdevops%2Finfra%2Fmain.json)
-
-<<<<<<< HEAD
 ## 🌍 Overview
-=======
-If you requested deployment with an identity provider, please go to the next step. All else, go to step 4.
-
-### (Optional) Step 2: Configure App Registration Authentication
-
-In order to complete the login, you must allow your newly deployed container application to be permissable for login from your app registration. This is an additional step to ensure your authentication flow redirects only to permissable web URLs. Read more [here](https://learn.microsoft.com/en-us/azure/app-service/configure-authentication-provider-aad?tabs=workforce-configuration#configure-authentication-settings)
-
-After you configured the authentication to your security specifications, you will want to add a Web URI supporting the new deployment. Navigate to `Authentication` under Manage, and you will want to add a platform configuration. Select `Web`, and when prompted you will want to submit a value of: `<containerAppUrl>/.auth/login/aad/callback`
-
-### Step 3: Access Streamlit UI and Upload Policy Documents
-
-Review your deployment and use your browser to navigate to the URL assigned to your container app. Upload your policy documents, and watch AutoAuth work.
-
-## Azure Native Services
-
-The following services are required for implementation.
-
-| **Service Name**         | **Description**                                                                                   | **Major Components**                                              | **Limits/Defaults**                                                                                                  |
-|---------------------------|---------------------------------------------------------------------------------------------------|-------------------------------------------------------------------|----------------------------------------------------------------------------------------------------------------------|
-| **Document Intelligence** | Azure Cognitive Services for AI models related to document processing and intelligence.          | `Microsoft.CognitiveServices/accounts`                            | Default SKU: `S0`. Public network access enabled.                                                                    |
-| **OpenAI Service**        | Deploys OpenAI models like `GPT-4o` and `text-embedding-ada-002` for completions and embeddings.  | OpenAI deployments: `GPT-4o` (chat), `o1`. `Text Embedding Ada-002` or `text-embedding-3-*`        | `GPT-4o`: Default capacity: 25. `o1` optional and can test with `GPT-4o`.                                                      |
-| **Azure Search**          | Azure AI Search service for indexing and querying data.                                          | `Microsoft.Search/searchServices`                                 | Default SKU: `basic`. Public network access enabled.                                                                  |
-| **Multi-Service AI**      | General-purpose Cognitive Services account for accessing multiple AI capabilities.               | `Microsoft.CognitiveServices/accounts`                            | Default SKU: `S0`. Public network access enabled. **Must be multi-service.**                                                                   |
-| **Storage Account**       | Azure Storage Account for storing and retrieving blob data.                                      | `Microsoft.Storage/storageAccounts`, Blob containers              | Default SKU: `Standard_LRS`. HTTPS traffic only. Delete retention policy: 7 days. Container created named `pre-auth-policies`.                                   |
-| **Application Insights**  | Azure monitoring for application performance and availability.                                   | `Microsoft.Insights/components`                                   | Public network access enabled for ingestion and query.                                                               |
-| **Cosmos DB (Mongo)**     | Cosmos DB Mongo cluster for storing NoSQL data with high availability.                           | `Microsoft.DocumentDB/mongoClusters`                              | Default compute tier: M30. Storage: 32 GB. Public network access enabled.                                            |
-| **Log Analytics**         | Azure Log Analytics for query-based monitoring.                                                  | `Microsoft.OperationalInsights/workspaces`                        | Retention: 30 days.                                                                                                   |
-| **Container Apps**        | Azure Container Apps for running microservices and managing workloads.                           | `Microsoft.App/containerApps`, `Microsoft.App/jobs`               | Workload profile: `Consumption`. CPU: 2.0 cores. Memory: 4 GiB per container. Ingress port: 8501.                    |
-
-
-## Getting Started with AutoAuth Framework
-
-### Step 1: Create and Activate the Conda Environment
->>>>>>> d0e90690
 
 Prior Authorization (PA) is a critical step in healthcare delivery, requiring providers to seek approval from payors before offering certain treatments. While essential for cost control and care management, the current PA process is often manual, fragmented, and time-consuming:
 
@@ -299,7 +68,7 @@
 ## ✅ What's Next?
 
 ### Near-Term Goals
-- [ ] **Public Image Availability**: Host container images publicly (e.g., on GitHub Container Registry) for easier and more flexible deployments.
+- [ ] **Public Image Availability**: Host container images publicly (e.g., on Azure Container Registry) for easier and more flexible deployments, built by this repo and CI/CD.
 - [ ] **Multi-Language & Region Support**: Adapt LLM models and policies for multiple languages and healthcare regulatory environments.  
 - [ ] **API Management (APIM) Integration**: Introduce APIM for secure, scalable, and controlled access to the service’s endpoints.  
 - [ ] **Deeper LLMOps with AI Studio**: Extend AI Studio integration for advanced model lifecycle management, enhanced logging, continuous monitoring, and end-to-end orchestration.
