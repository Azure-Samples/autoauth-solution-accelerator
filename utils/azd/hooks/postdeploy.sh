#!/bin/bash
# set -x

echo "Checking for Initialization Flag to run Job..."
if [ "$(azd env get-value CONTAINER_JOB_RUN)" = "true" ]; then
    echo "Initialization job already run. Skipping..."
    exit 0
elif [ -z "$(azd env get-value SERVICE_FRONTEND_IMAGE_NAME)" ]; then
    echo "SERVICE_FRONTEND_IMAGE_NAME is null. Ensure your azd deployment succeeded. Exiting..."
    exit 1
else
    echo "Logging into Azure Container Registry..."
<<<<<<< HEAD
    az acr login --name "$(azd env get-value AZURE_CONTAINER_REGISTRY_ENDPOINT)"
    rg_name=$(azd env get-value AZURE_RESOURCE_GROUP)
    image=$(azd env get-value SERVICE_FRONTEND_IMAGE_NAME)

    # Array of job name environment variables.
    jobs=("CONTAINER_JOB_NAME")
    # jobs=("CONTAINER_JOB_NAME" "CONTAINER_EVALUATION_NAME")

    for job_var in "${jobs[@]}"; do
        job_name=$(azd env get-value "$job_var")

        echo "Updating container app job image for job: $job_name, image: $image, rg: $rg_name"
        az containerapp job update \
            -g "$rg_name" \
            --name "$job_name" \
            --image "$image"
=======
    az acr login --name $(azd env get-value AZURE_CONTAINER_REGISTRY_ENDPOINT)
    job_name=$(azd env get-value CONTAINER_JOB_NAME)
    rg_name=$(azd env get-value AZURE_RESOURCE_GROUP)

    # This is a workaround to the AZD limitation of updating the Container App Job
    # image after deployment of the services.
    echo "Updating container app job image..."
    az containerapp job update \
        -g $rg_name \
        --name $job_name \
        --image $(azd env get-value SERVICE_FRONTEND_IMAGE_NAME)
>>>>>>> 85e38c77

        echo "Starting job $job_name..."
        az containerapp job start \
            -g "$rg_name" \
            --name "$job_name"
    done

    azd env set CONTAINER_JOB_RUN true
    echo "Jobs started successfully."
fi<|MERGE_RESOLUTION|>--- conflicted
+++ resolved
@@ -10,24 +10,6 @@
     exit 1
 else
     echo "Logging into Azure Container Registry..."
-<<<<<<< HEAD
-    az acr login --name "$(azd env get-value AZURE_CONTAINER_REGISTRY_ENDPOINT)"
-    rg_name=$(azd env get-value AZURE_RESOURCE_GROUP)
-    image=$(azd env get-value SERVICE_FRONTEND_IMAGE_NAME)
-
-    # Array of job name environment variables.
-    jobs=("CONTAINER_JOB_NAME")
-    # jobs=("CONTAINER_JOB_NAME" "CONTAINER_EVALUATION_NAME")
-
-    for job_var in "${jobs[@]}"; do
-        job_name=$(azd env get-value "$job_var")
-
-        echo "Updating container app job image for job: $job_name, image: $image, rg: $rg_name"
-        az containerapp job update \
-            -g "$rg_name" \
-            --name "$job_name" \
-            --image "$image"
-=======
     az acr login --name $(azd env get-value AZURE_CONTAINER_REGISTRY_ENDPOINT)
     job_name=$(azd env get-value CONTAINER_JOB_NAME)
     rg_name=$(azd env get-value AZURE_RESOURCE_GROUP)
@@ -39,7 +21,6 @@
         -g $rg_name \
         --name $job_name \
         --image $(azd env get-value SERVICE_FRONTEND_IMAGE_NAME)
->>>>>>> 85e38c77
 
         echo "Starting job $job_name..."
         az containerapp job start \
