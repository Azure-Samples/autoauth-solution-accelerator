--- conflicted
+++ resolved
@@ -1,33 +1,6 @@
 if ((azd env get-value CONTAINER_JOB_RUN) -eq "true") {
     Write-Output "Initialization job already run. Skipping..."
     exit 0
-<<<<<<< HEAD
-} else {
-    # Define an array with the environment variable names that hold the job names.
-    $jobs = @("CONTAINER_JOB_NAME")
-
-    $rg_name = azd env get-value AZURE_RESOURCE_GROUP
-    $acr_endpoint = azd env get-value AZURE_CONTAINER_REGISTRY_ENDPOINT
-    $image = azd env get-value SERVICE_FRONTEND_IMAGE_NAME
-
-    Write-Output "Logging into Azure Container Registry..."
-    az acr login --name $acr_endpoint
-
-    foreach ($jobVar in $jobs) {
-        $job_name = azd env get-value $jobVar
-
-        Write-Output "Updating container app job image for job: $job_name..."
-        az containerapp job update `
-            -g $rg_name `
-            --name $job_name `
-            --image $image
-
-        Write-Output "Starting job $job_name..."
-        az containerapp job start `
-            -g $rg_name `
-            --name $job_name
-    }
-=======
   } else {
     $job_name = $(azd env get-value CONTAINER_JOB_NAME)
     $rg_name = $(azd env get-value AZURE_RESOURCE_GROUP)
@@ -46,7 +19,6 @@
     az containerapp job start `
         -g $(azd env get-value AZURE_RESOURCE_GROUP) `
         --name $job_name
->>>>>>> 85e38c77
 
     azd env set CONTAINER_JOB_RUN true
     Write-Output "Jobs started successfully."
